--- conflicted
+++ resolved
@@ -536,15 +536,12 @@
         try:
             documents = []
             document_infos = []
-<<<<<<< HEAD
             skipped_documents = []
             processed_documents = []
             existing_document_ids = [
                 str(doc_info.document_id)
                 for doc_info in self.providers.vector_db.get_documents_info()
             ]
-=======
->>>>>>> ce0665a4
 
             for iteration, file in enumerate(files):
                 logger.info(f"Processing file: {file.filename}")
@@ -593,7 +590,6 @@
                     if document_ids is None
                     else document_ids[iteration]
                 )
-<<<<<<< HEAD
                 if (
                     version is not None
                     and str(document_id) in existing_document_ids
@@ -611,11 +607,6 @@
                 logger.info(f"File read successfully: {file.filename}")
 
                 document_metadata = metadatas[iteration] if metadatas else {}
-=======
-                document_metadata = (
-                    metadatas[iteration] if metadatas else {}
-                )
->>>>>>> ce0665a4
                 document_title = (
                     document_metadata.get("title", None) or file.filename
                 )
@@ -652,7 +643,6 @@
                     )
                 )
 
-<<<<<<< HEAD
                 processed_documents.append(file.filename)
 
             if skipped_documents and len(skipped_documents) == len(files):
@@ -668,9 +658,6 @@
                 )
 
             # Run the pipeline asynchronously
-=======
-            # Run the pipeline asynchronously with filtered documents
->>>>>>> ce0665a4
             await self.ingestion_pipeline.run(
                 input=to_async_generator(documents),
                 versions=versions,
@@ -683,7 +670,6 @@
                 )
 
             return {
-<<<<<<< HEAD
                 "processed_documents": [
                     f"File '{filename}' processed successfully."
                     for filename in processed_documents
@@ -692,10 +678,6 @@
                     f"File '{filename}' skipped since it already exists."
                     for filename in skipped_documents
                 ],
-=======
-                "results": f"File '{file}' processed successfully."
-                for file in document_infos
->>>>>>> ce0665a4
             }
         except Exception as e:
             raise e
@@ -757,17 +739,10 @@
                     document_ids=ids_list,
                     user_ids=user_ids_list,
                 )
-<<<<<<< HEAD
-
-            except HTTPException as he:
-                raise he
-
-=======
-            
+
             except HTTPException as he:
                 raise HTTPException(he.status_code, he.detail) from he
-            
->>>>>>> ce0665a4
+
             except Exception as e:
                 logger.error(f"ingest_files() - \n\n{str(e)})")
                 await self.logging_connection.log(
