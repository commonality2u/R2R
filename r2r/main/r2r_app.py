import asyncio
import json
import logging
import os
import uuid
import time
from typing import Any, Optional, Union

from fastapi import Body, FastAPI, File, Form, HTTPException, UploadFile
from fastapi.middleware.cors import CORSMiddleware
from fastapi.responses import StreamingResponse
from pydantic import BaseModel

from r2r.core import (
    Document,
    DocumentType,
    FilterCriteria,
    GenerationConfig,
    KVLoggingSingleton,
    LogProcessor,
    RunManager,
    generate_id_from_label,
    generate_run_id,
    increment_version,
    manage_run,
    to_async_generator,
)
from r2r.pipes import R2REvalPipe

from .r2r_abstractions import R2RPipelines, R2RProviders
from .r2r_config import R2RConfig

MB_CONVERSION_FACTOR = 1024 * 1024

logger = logging.getLogger(__name__)


def syncable(func):
    """Decorator to mark methods for synchronous wrapper creation."""
    func._syncable = True
    return func


class AsyncSyncMeta(type):
    _event_loop = None  # Class-level shared event loop

    @classmethod
    def get_event_loop(cls):
        if cls._event_loop is None or cls._event_loop.is_closed():
            cls._event_loop = asyncio.new_event_loop()
            asyncio.set_event_loop(cls._event_loop)
        return cls._event_loop

    def __new__(cls, name, bases, dct):
        new_cls = super().__new__(cls, name, bases, dct)
        for attr_name, attr_value in dct.items():
            if asyncio.iscoroutinefunction(attr_value) and getattr(
                attr_value, "_syncable", False
            ):
                sync_method_name = attr_name[
                    1:
                ]  # Remove leading 'a' for sync method
                async_method = attr_value

                def make_sync_method(async_method):
                    def sync_wrapper(self, *args, **kwargs):
                        loop = cls.get_event_loop()
                        if not loop.is_running():
                            # Setup to run the loop in a background thread if necessary
                            # to prevent blocking the main thread in a synchronous call environment
                            from threading import Thread

                            result = None
                            exception = None

                            def run():
                                nonlocal result, exception
                                try:
                                    asyncio.set_event_loop(loop)
                                    result = loop.run_until_complete(
                                        async_method(self, *args, **kwargs)
                                    )
                                except Exception as e:
                                    exception = e
                                finally:
                                    generation_config = kwargs.get(
                                        "rag_generation_config", None
                                    )
                                    if (
                                        not generation_config
                                        or not generation_config.stream
                                    ):
                                        loop.run_until_complete(
                                            loop.shutdown_asyncgens()
                                        )
                                        loop.close()

                            thread = Thread(target=run)
                            thread.start()
                            thread.join()
                            if exception:
                                raise exception
                            return result
                        else:
                            # If there's already a running loop, schedule and execute the coroutine
                            future = asyncio.run_coroutine_threadsafe(
                                async_method(self, *args, **kwargs), loop
                            )
                            return future.result()

                    return sync_wrapper

                setattr(
                    new_cls, sync_method_name, make_sync_method(async_method)
                )
        return new_cls


class R2RApp(metaclass=AsyncSyncMeta):
    """Main class for the R2R application.

    This class is responsible for setting up the FastAPI application and
    defining the routes for the various endpoints. It also contains the
    synchronous wrappers for the asynchronous methods defined in the class.

    Endpoints are provided to:
    - Ingest documents
    - Ingest files
    - Search
    - Retrieve and generate completions
    - Delete entries
    - Retrieve user IDs
    - Retrieve user document data
    - Retrieve logs
    - Retrieve analytics
    """

    def __init__(
        self,
        config: R2RConfig,
        providers: R2RProviders,
        pipelines: R2RPipelines,
        run_manager: Optional[RunManager] = None,
        do_apply_cors: bool = True,
        *args,
        **kwargs,
    ):
        self.config = config
        self.providers = providers
        self.logging_connection = KVLoggingSingleton()
        self.ingestion_pipeline = pipelines.ingestion_pipeline
        self.search_pipeline = pipelines.search_pipeline
        self.rag_pipeline = pipelines.rag_pipeline
        self.streaming_rag_pipeline = pipelines.streaming_rag_pipeline
        self.eval_pipeline = pipelines.eval_pipeline
        self.run_manager = run_manager or RunManager(self.logging_connection)
        self.app = FastAPI()

        self._setup_routes()
        if do_apply_cors:
            self._apply_cors()

    def _setup_routes(self):
        self.app.add_api_route(
            path="/update_prompt",
            endpoint=self.update_prompt_app,
            methods=["POST"],
        )
        self.app.add_api_route(
            path="/ingest_documents",
            endpoint=self.ingest_documents_app,
            methods=["POST"],
        )
        self.app.add_api_route(
            path="/ingest_files",
            endpoint=self.ingest_files_app,
            methods=["POST"],
        )
        self.app.add_api_route(
            path="/update_documents",
            endpoint=self.update_documents_app,
            methods=["POST"],
        )
        self.app.add_api_route(
            path="/update_files",
            endpoint=self.update_files_app,
            methods=["POST"],
        )
        self.app.add_api_route(
            path="/search", endpoint=self.search_app, methods=["POST"]
        )
        self.app.add_api_route(
            path="/rag", endpoint=self.rag_app, methods=["POST"]
        )
        self.app.add_api_route(
            path="/evaluate",
            endpoint=self.evaluate_app,
            methods=["POST"],
        )
        self.app.add_api_route(
            path="/delete", endpoint=self.delete_app, methods=["DELETE"]
        )
        self.app.add_api_route(
            path="/get_document_data",
            endpoint=self.get_document_data_app,
            methods=["GET"],
        )
        self.app.add_api_route(
            path="/get_user_ids",
            endpoint=self.get_user_ids_app,
            methods=["GET"],
        )
        self.app.add_api_route(
            path="/get_user_documents_metadata",
            endpoint=self.get_user_documents_metadata_app,
            methods=["POST"],
        )
        self.app.add_api_route(
            path="/get_logs",
            endpoint=self.get_logs_app,
            methods=["POST"],
        )
<<<<<<< HEAD
        # FIXME: This needs to be reimplemented
        self.app.add_api_route(
            path="/analytics",
            endpoint=self.analytics_app,
=======
        self.app.add_api_route(
            path="/get_app_data",
            endpoint=self.get_app_data_app,
>>>>>>> 554df156
            methods=["GET"],
        )
        self.app.add_api_route(
            path="/get_open_api_endpoint",
            endpoint=self.get_open_api_endpoint,
            methods=["GET"],
        )

    @syncable
    async def aupsert_prompt(self, name: str, template: str, input_types: dict):
        """Upsert a prompt into the system."""
        try:
            self.providers.prompt.add_prompt(name, template, input_types)
            return {"results": f"Prompt '{name}' added successfully."}
        except Exception as e:
            logger.error(f"upsert_prompt(name={name}) - \n\n{str(e)})")
            raise HTTPException(status_code=500, detail=str(e))

    class UpdatePromptRequest(BaseModel):
        name: str
        template: Optional[str] = None
        input_types: Optional[dict[str, str]] = None

    async def update_prompt_app(self, request: UpdatePromptRequest):
        """Update a prompt's template and/or input types."""
        try:
            return await self.aupsert_prompt(
                request.name, request.template, request.input_types
            )
        except Exception as e:
            logger.error(f"update_prompt(name={request.name}) - \n\n{str(e)})")
            raise HTTPException(status_code=500, detail=str(e))

    @syncable
    async def aingest_documents(
        self,
        documents: list[Document],
        versions: Optional[list[str]] = None,
        *args: Any,
        **kwargs: Any,
    ):
<<<<<<< HEAD
        try:
            # Process the documents through the pipeline
            await self.ingestion_pipeline.run(
                input=to_async_generator(documents),
                versions=versions,
            )
            return {"results": "Entries upserted successfully."}
        except Exception as e:
            logger.error(
                f"ingest_documents(documents={documents}) - \n\n{str(e)}"
            )
            raise HTTPException(status_code=500, detail=str(e)) from e
=======
        # Process the documents through the pipeline
        await self.ingestion_pipeline.run(
            input=to_async_generator(documents),
            versions=versions,
            run_manager=self.run_manager,
        )
        return {"results": "Entries upserted successfully."}
>>>>>>> 554df156

    class IngestDocumentsRequest(BaseModel):
        documents: list[Document]

    async def ingest_documents_app(self, request: IngestDocumentsRequest):
<<<<<<< HEAD
        async with manage_run(self.run_manager, "ingest_documents_app") as run_id:
            try:
                await self.run_manager.log_run_info("pipeline_type", "ingestion", is_info_log=True)
                
                return await self.aingest_documents(request.documents)
            except Exception as e:
                await self.run_manager.log_run_info("error", str(e), is_info_log=False)
                raise HTTPException(status_code=500, detail=str(e)) from e
=======
        async with manage_run(
            self.run_manager, "ingest_documents_app"
        ) as run_id:
            try:
                return await self.aingest_documents(request.documents)
            except Exception as e:
                await self.ingestion_pipeline.pipe_logger.log(
                    log_id=run_id,
                    key="pipeline_type",
                    value=self.ingestion_pipeline.pipeline_type,
                    is_info_log=True,
                )

                await self.ingestion_pipeline.pipe_logger.log(
                    log_id=run_id,
                    key="error",
                    value=str(e),
                    is_info_log=False,
                )
                raise HTTPException(status_code=500, detail=str(e))
>>>>>>> 554df156

    @syncable
    async def aupdate_documents(
        self, documents: list[Document], *args: Any, **kwargs: Any
    ):
        if not documents:
            raise HTTPException(
                status_code=400, detail="No documents provided for update."
            )

        try:
            old_versions = []
            new_versions = []
            for doc in documents:
                document_data = await self.aget_document_data(doc.id)
                current_version = document_data["results"][0]["version"]
                old_versions.append(current_version)
                new_versions.append(increment_version(current_version))

            await self.aingest_documents(documents, versions=new_versions)

            # Delete the old version
            for doc, old_version in zip(documents, old_versions):
                await self.adelete(
                    ["document_id", "version"], [str(doc.id), old_version]
                )

            return {"results": "Documents updated."}
        except Exception as e:
            logger.error(
                f"update_documents(documents={documents}) - \n\n{str(e)}"
                )
            raise HTTPException(status_code=500, detail=str(e)) from e

    class UpdateDocumentsRequest(BaseModel):
        documents: list[Document]

    async def update_documents_app(self, request: UpdateDocumentsRequest):
<<<<<<< HEAD
        try:
            return await self.aupdate_documents(request.documents)
        except Exception as e:
            raise HTTPException(status_code=500, detail=str(e)) from e
=======
        async with manage_run(
            self.run_manager, "update_documents_app"
        ) as run_id:
            try:
                return await self.aupdate_documents(request.documents)
            except Exception as e:
                await self.ingestion_pipeline.pipe_logger.log(
                    log_id=run_id,
                    key="pipeline_type",
                    value=self.ingestion_pipeline.pipeline_type,
                    is_info_log=True,
                )
                await self.ingestion_pipeline.pipe_logger.log(
                    log_id=run_id,
                    key="error",
                    value=str(e),
                    is_info_log=False,
                )
                raise HTTPException(status_code=500, detail=str(e))
>>>>>>> 554df156

    @syncable
    async def aingest_files(
        self,
        files: list[UploadFile],
        metadatas: Optional[list[dict]] = None,
        ids: Optional[list[uuid.UUID]] = None,
        versions: Optional[list[str]] = None,
        *args: Any,
        **kwargs: Any,
    ):
        if metadatas and len(metadatas) != len(files):
            raise HTTPException(
                status_code=400,
                detail="Number of metadata entries does not match number of files.",
            )
        if ids and len(ids) != len(files):
            raise HTTPException(
                status_code=400,
                detail="Number of ids does not match number of files.",
            )
        if not files:
            raise HTTPException(
                status_code=400, detail="No files provided for ingestion."
            )

        try:
            documents = []
            for iteration, file in enumerate(files):
                logger.info(f"Processing file: {file.filename}")
                if (
                    file.size
                    > self.config.app.get("max_file_size_in_mb", 32)
                    * MB_CONVERSION_FACTOR
                ):
                    logger.error(f"File size exceeds limit: {file.filename}")
                    raise HTTPException(
                        status_code=413,
                        detail="File size exceeds maximum allowed size.",
                    )
                if not file.filename:
                    logger.error("File name not provided.")
                    raise HTTPException(
                        status_code=400, detail="File name not provided."
                    )

                file_extension = file.filename.split(".")[-1].lower()
                if file_extension.upper() not in DocumentType.__members__:
                    logger.error(f"'{file_extension}' is not a valid DocumentType")
                    raise HTTPException(
                        status_code=415,
                        detail=f"'{file_extension}' is not a valid DocumentType.",
                    )

                file_content = await file.read()
                logger.info(f"File read successfully: {file.filename}")

                document_id = (
                    generate_id_from_label(file.filename)
                    if ids is None
                    else ids[iteration]
                )
                document_metadata = metadatas[iteration] if metadatas else {}
                documents.append(
                    Document(
                        id=document_id,
                        type=DocumentType[file_extension.upper()],
                        data=file_content,
                        metadata=document_metadata,
                    )
                )
                logger.info(f"Document created: {document_id}")

            # Run the pipeline asynchronously
            await self.ingestion_pipeline.run(
                input=to_async_generator(documents),
                versions=versions,
                run_manager=self.run_manager,
            )

            return {
                "results": [
                    f"File '{file.filename}' processed successfully."
                    for file in files
                ]
            }
<<<<<<< HEAD
        except HTTPException as http_exc:
            raise
        except Exception as e:
            logger.error(
                f"ingest_files(metadata={metadatas}, ids={ids}, files={files}) - \n\n{str(e)})"
            )
            raise HTTPException(status_code=500, detail=str(e)) from e
=======
        except ValueError as e:
            logger.error(
                f"ingest_files(metadata={metadatas}, ids={ids}, files={files}) - \n\n{str(e)})"
            )
            raise HTTPException(status_code=401, detail=str(e))
        except Exception as e:
            logger.error(
                f"ingest_files(metadata={metadatas}, ids={ids}, files={files}) - \n\n{str(e)}"
            )
            raise HTTPException(status_code=500, detail=str(e))
>>>>>>> 554df156
        finally:
            # Ensure all file handles are closed
            for file in files:
                file.file.close()

    async def ingest_files_app(
        self,
        files: list[UploadFile] = File(...),
        metadatas: Optional[str] = Form(None),
        ids: Optional[str] = Form(None),
    ):
        """Ingest files into the system."""
        async with manage_run(self.run_manager, "ingest_files_app") as run_id:
            try:
<<<<<<< HEAD
                await self.run_manager.log_run_info("pipeline_type", "ingestion", is_info_log=True)

=======
>>>>>>> 554df156
                if ids and ids != "null":
                    ids_list = json.loads(ids)
                    if len(ids_list) != 0:
                        try:
                            ids_list = [uuid.UUID(id) for id in ids_list]
<<<<<<< HEAD
                        except ValueError as e:
                            raise HTTPException(
                                status_code=400, detail="Invalid UUID provided."
                            ) from e
=======
                        except ValueError:
                            raise HTTPException(
                                status_code=400,
                                detail="Invalid UUID provided.",
                            )
>>>>>>> 554df156
                else:
                    ids_list = None

                # Parse metadatas if provided
                metadatas = (
                    json.loads(metadatas)
                    if metadatas and metadatas != "null"
                    else None
                )

                # Call aingest_files with the correct order of arguments
                return await self.aingest_files(
                    files=files, metadatas=metadatas, ids=ids_list
                )
<<<<<<< HEAD
            except HTTPException as http_exc:
                await self.run_manager.log_run_info("error", str(http_exc.status_code), is_info_log=False)
                raise
            except Exception as e:
                await self.run_manager.log_run_info("error", str(e), is_info_log=False)
                raise HTTPException(status_code=500, detail=str(e)) from e
=======
            except Exception as e:
                logger.error(f"ingest_files() - \n\n{str(e)})")
                await self.ingestion_pipeline.pipe_logger.log(
                    log_id=run_id,
                    key="pipeline_type",
                    value=self.ingestion_pipeline.pipeline_type,
                    is_info_log=True,
                )

                await self.ingestion_pipeline.pipe_logger.log(
                    log_id=run_id,
                    key="error",
                    value=str(e),
                    is_info_log=False,
                )
                raise HTTPException(status_code=500, detail=str(e))
>>>>>>> 554df156

    @syncable
    async def aupdate_files(
        self,
        files: list[UploadFile],
        metadatas: Optional[list[dict]] = None,
        ids: list[uuid.UUID] = None,
        *args: Any,
        **kwargs: Any,
    ):
        if not files:
            raise HTTPException(
                status_code=400, detail="No files provided for update."
            )

        try:
            # Parse ids if provided
            if ids and len(ids) != len(files):
                raise HTTPException(
                    status_code=400,
                    detail="Number of ids does not match number of files.",
                )

            # Ensure metadatas length matches files length
            if metadatas and len(metadatas) != len(files):
                raise HTTPException(
                    status_code=400,
                    detail="Number of metadata entries does not match number of files.",
                )

            # Get the current version
            old_versions = []
            new_versions = []
            for id in ids:
                document_data = await self.aget_document_data(id)
                current_version = document_data["results"][0]["version"]
                old_versions.append(current_version)
                new_versions.append(increment_version(current_version))

            # Update files with the new version
            await self.aingest_files(
                files, metadatas, ids, versions=new_versions
            )

            # Delete the old version
            for id, old_version in zip(ids, old_versions):
                await self.adelete(
                    ["document_id", "version"], [str(id), old_version]
                )

            return {"results": "Files updated."}
        except Exception as e:
            logger.error(f"update_files(files={files}) - \n\n{str(e)}")
            raise HTTPException(status_code=500, detail=str(e)) from e
        finally:
            for file in files:
                file.file.close()

    class UpdateFilesRequest(BaseModel):
        files: list[UploadFile] = File(...)
        metadatas: Optional[str] = Form(None)
        ids: str = Form("")

    async def update_files_app(
        self,
        files: list[UploadFile] = File(...),
        metadatas: Optional[str] = Form(None),
        ids: Optional[str] = Form(None),
    ):
        async with manage_run(self.run_manager, "update_files_app") as run_id:
            try:
                # Parse metadatas if provided
                metadatas = (
                    json.loads(metadatas)
                    if metadatas and metadatas != "null"
                    else None
                )

                # Parse ids if provided
                ids_list = json.loads(ids)
                if ids_list:
                    ids_list = [uuid.UUID(id) for id in ids_list]
                if len(ids_list) != len(files):
                    raise HTTPException(
                        status_code=400,
                        detail="Number of ids does not match number of files.",
                    )
                if len(ids_list) != len(metadatas):
                    raise HTTPException(
                        status_code=400,
                        detail="Number of metadata entries does not match number of files.",
                    )
                return await self.aupdate_files(
                    files=files, metadatas=metadatas, ids=ids_list
                )
            except Exception as e:
                await self.ingestion_pipeline.pipe_logger.log(
                    log_id=run_id,
                    key="pipeline_type",
                    value=self.ingestion_pipeline.pipeline_type,
                    is_info_log=True,
                )
<<<<<<< HEAD
            return await self.aupdate_files(
                files=files, metadatas=metadatas, ids=ids_list
            )
        except Exception as e:
            raise HTTPException(status_code=500, detail=str(e)) from e
=======

                await self.ingestion_pipeline.pipe_logger.log(
                    log_id=run_id,
                    key="error",
                    value=str(e),
                    is_info_log=False,
                )
                raise HTTPException(status_code=500, detail=str(e))
>>>>>>> 554df156

    @syncable
    async def asearch(
        self,
        query: str,
        search_filters: Optional[dict] = None,
        search_limit: int = 10,
        *args: Any,
        **kwargs: Any,
    ):
        """Search for documents based on the query."""
<<<<<<< HEAD
        try:
            # FIXME: This can now be logged at a higher level
            t0 = time.time()
            run_id = generate_run_id()
            search_filters = search_filters or {}
            results = await self.search_pipeline.run(
                input=to_async_generator([query]),
                search_filters=search_filters,
                search_limit=search_limit,
                run_id=run_id,
            )
            t1 = time.time()
            latency = f"{t1-t0:.2f}"
            
            await self.search_pipeline.pipe_logger.log(
                pipe_run_id=run_id,
                key="vector_search_latency",
                value=latency,
                is_pipeline_info=False,
            )

            return {"results": [result.dict() for result in results]}
        except Exception as e:
            logger.error(f"search(query={query}) - \n\n{str(e)}")
            raise HTTPException(status_code=500, detail=str(e)) from e
=======
        search_filters = search_filters or {}
        results = await self.search_pipeline.run(
            input=to_async_generator([query]),
            search_filters=search_filters,
            search_limit=search_limit,
            run_manager=self.run_manager,
        )
        return {"results": [results.dict() for results in results]}
>>>>>>> 554df156

    class SearchRequest(BaseModel):
        query: str
        search_filters: Optional[str] = None
        search_limit: int = 10

    async def search_app(self, request: SearchRequest):
        async with manage_run(self.run_manager, "search_app") as run_id:
            try:
                search_filters = (
                    {}
                    if request.search_filters is None
                    or request.search_filters == "null"
                    else json.loads(request.search_filters)
                )
                return await self.asearch(
                    request.query, search_filters, request.search_limit
                )
            except Exception as e:
<<<<<<< HEAD
                await self.run_manager.log_run_info("error", str(e), is_info_log=False)
                raise HTTPException(status_code=500, detail=str(e)) from e
=======
                # TODO - Make this more modular
                await self.search_pipeline.pipe_logger.log(
                    log_id=run_id,
                    key="pipeline_type",
                    value=self.search_pipeline.pipeline_type,
                    is_info_log=True,
                )

                await self.search_pipeline.pipe_logger.log(
                    log_id=run_id,
                    key="error",
                    value=str(e),
                    is_info_log=False,
                )
                raise HTTPException(status_code=500, detail=str(e))
>>>>>>> 554df156

    @syncable
    async def arag(
        self,
        message: str,
        rag_generation_config: GenerationConfig,
        search_filters: Optional[dict[str, str]] = None,
        search_limit: int = 10,
        *args,
        **kwargs,
    ):
        try:
            t0 = time.time()
            run_id = generate_run_id()
            
            if rag_generation_config.stream:
                t1 = time.time()
                latency = f"{t1-t0:.2f}"

                await self.streaming_rag_pipeline.pipe_logger.log(
                    pipe_run_id=run_id,
                    key="rag_generation_latency",
                    value=latency,
                    is_pipeline_info=False,
                )

                async def stream_response():
                    async for chunk in await self.streaming_rag_pipeline.run(
                        input=to_async_generator([message]),
                        streaming=True,
                        search_filters=search_filters,
                        search_limit=search_limit,
                        rag_generation_config=rag_generation_config,
                            run_id=run_id,
                        *args,
                        **kwargs,
                    ):
                        yield chunk

                return stream_response()

<<<<<<< HEAD
            else:
                results = await self.rag_pipeline.run(
                    input=to_async_generator([message]),
                    streaming=False,
                    search_filters=search_filters,
                    search_limit=search_limit,
                    rag_generation_config=rag_generation_config,
                )
=======
            async def stream_response():
                # We must re-enter the manage_run context for the streaming pipeline
                async with manage_run(self.run_manager, "arag"):
                    async for chunk in await self.streaming_rag_pipeline.run(
                        input=to_async_generator([message]),
                        streaming=True,
                        search_filters=search_filters,
                        search_limit=search_limit,
                        rag_generation_config=rag_generation_config,
                        run_manager=self.run_manager,
                        *args,
                        **kwargs,
                    ):
                        yield chunk
>>>>>>> 554df156

                t1 = time.time()
                latency = f"{t1-t0:.2f}"

<<<<<<< HEAD
                logger.info(f"RAG generation latency: {latency}")

                await self.rag_pipeline.pipe_logger.log(
                    pipe_run_id=run_id,
                    key="rag_generation_latency",
                    value=latency,
                    is_pipeline_info=False,
                )
                return results
        except Exception as e:
            logger.error(f"rag(message={message}) - \n\n{str(e)}")
            raise HTTPException(status_code=500, detail=str(e))
=======
        else:
            try:
                results = await self.rag_pipeline.run(
                    input=to_async_generator([message]),
                    streaming=False,
                    search_filters=search_filters,
                    search_limit=search_limit,
                    rag_generation_config=rag_generation_config,
                    run_manager=self.run_manager,
                )
                return results
            except Exception as e:
                logger.error(f"Pipeline error: {str(e)}")
                if 'NoneType' in str(e):
                    raise HTTPException(status_code=502, detail="Ollama server not reachable or returned an invalid response")
                raise HTTPException(status_code=500, detail="Internal Server Error")
>>>>>>> 554df156

    class RAGRequest(BaseModel):
        message: str
        search_filters: Optional[str] = None
        search_limit: int = 10
        rag_generation_config: Optional[str] = None
        streaming: Optional[bool] = None

    async def rag_app(self, request: RAGRequest):
        async with manage_run(self.run_manager, "rag_app") as run_id:
            try:
                # Parse search filters
                search_filters = None
                if request.search_filters and request.search_filters != "null":
                    try:
                        search_filters = json.loads(request.search_filters)
                    except json.JSONDecodeError as jde:
                        logger.error(f"Error parsing search filters: {str(jde)}")
                        raise HTTPException(status_code=400, detail=f"Error parsing search filters: {str(jde)}")

                # Parse RAG generation config
                rag_generation_config = GenerationConfig(
                    model="gpt-3.5-turbo", stream=request.streaming
                )
                if request.rag_generation_config and request.rag_generation_config != "null":
                    try:
                        parsed_config = json.loads(request.rag_generation_config)
                        rag_generation_config = GenerationConfig(
                            **parsed_config,
                            stream=request.streaming,
                        )
                    except json.JSONDecodeError as jde:
                        logger.error(f"Error parsing RAG generation config: {str(jde)}")
                        raise HTTPException(status_code=400, detail=f"Error parsing RAG generation config: {str(jde)}")

                # Call the async RAG method
                response = await self.arag(
                    request.message,
                    rag_generation_config,
                    search_filters,
                    request.search_limit,
                )

                if request.streaming:
                    return StreamingResponse(response, media_type="application/json")
                else:
                    return {"results": response}

            except json.JSONDecodeError as jde:
                error_message = f"JSON decoding error: {str(jde)}"
                logger.error(error_message)
                raise HTTPException(status_code=400, detail=error_message)
            
            except HTTPException as he:
                raise he

            except Exception as e:
<<<<<<< HEAD
                await self.run_manager.log_run_info("error", str(e), is_info_log=False)
                raise HTTPException(status_code=500, detail=str(e)) from e
=======
                # Log the error with pipeline details
                logger.error(f"Exception in RAG app: {str(e)}")
                await self.rag_pipeline.pipe_logger.log(
                    log_id=run_id,
                    key="pipeline_type",
                    value=self.rag_pipeline.pipeline_type,
                    is_info_log=True,
                )
                await self.rag_pipeline.pipe_logger.log(
                    log_id=run_id,
                    key="error",
                    value=str(e),
                    is_info_log=False,
                )
                raise HTTPException(status_code=500, detail=str(e))
>>>>>>> 554df156

    @syncable
    async def aevaluate(
        self,
        query: str,
        context: str,
        completion: str,
        *args: Any,
        **kwargs: Any,
    ):
        eval_payload = R2REvalPipe.EvalPayload(
            query=query,
            context=context,
            completion=completion,
        )
        result = await self.eval_pipeline.run(
            input=to_async_generator([eval_payload]),
            run_manager=self.run_manager,
        )
        return {"results": result}

    class EvalRequest(BaseModel):
        query: str
        context: str
        completion: str

    async def evaluate_app(self, request: EvalRequest):
        async with manage_run(self.run_manager, "evaluate_app") as run_id:
            try:
                return await self.aevaluate(
                    query=request.query,
                    context=request.context,
                    completion=request.completion,
                )
            except Exception as e:
                await self.run_manager.log_run_info("error", str(e), is_info_log=False)
                raise HTTPException(status_code=500, detail=str(e)) from e

    @syncable
    async def adelete(
        self,
        keys: list[str],
        values: list[Union[bool, int, str]],
        *args: Any,
        **kwargs: Any,
    ):
        self.providers.vector_db.delete_by_metadata(keys, values)
        return {"results": "Entries deleted successfully."}

    class DeleteRequest(BaseModel):
        keys: list[str]
        values: list[Union[bool, int, str]]

    async def delete_app(self, request: DeleteRequest = Body(...)):
        try:
            return await self.adelete(request.keys, request.values)
        except Exception as e:
            logger.error(
                f":delete: [Error](key={request.keys}, value={request.values}, error={str(e)})"
            )
            raise HTTPException(status_code=500, detail=str(e)) from e

    class DeleteRequest(BaseModel):
        key: str
        value: Union[bool, int, str]


    async def delete_app(
        self, request: DeleteRequest = Body(...), *args: Any, **kwargs: Any
    ):
        return await self.adelete(request.key, request.value)

    @syncable
    async def aget_user_ids(self, *args: Any, **kwargs: Any):
        user_ids = self.providers.vector_db.get_metadatas(
            metadata_fields=["user_id"]
        )

        return {"results": [ele["user_id"] for ele in user_ids]}

    async def get_user_ids_app(self):
        try:
            return await self.aget_user_ids()
        except Exception as e:
            logger.error(f"get_user_ids() - \n\n{str(e)}")
            raise HTTPException(status_code=500, detail=str(e)) from e

    @syncable
    async def aget_user_documents_metadata(
        self, user_id: str, *args: Any, **kwargs: Any
    ):
        if isinstance(user_id, uuid.UUID):
            user_id = user_id
        document_ids = self.providers.vector_db.get_metadatas(
            metadata_fields=["document_id", "title"],
            filter_field="user_id",
            filter_value=user_id,
        )
        return {"results": list(document_ids)}

    class UserDocumentRequest(BaseModel):
        user_id: str

    async def get_user_documents_metadata_app(
        self, request: UserDocumentRequest
    ):
        try:
            return await self.aget_user_documents_metadata(request.user_id)
        except Exception as e:
            logger.error(
                f"get_user_documents_metadata(user_id={request.user_id}) - \n\n{str(e)}"
            )
            raise HTTPException(status_code=500, detail=str(e)) from e

    @syncable
    async def aget_document_data(
        self, document_id: str, *args: Any, **kwargs: Any
    ):
        document_ids = self.providers.vector_db.get_metadatas(
            metadata_fields=["document_id", "title", "version"],
            filter_field="document_id",
            filter_value=document_id,
        )
        return {"results": list(document_ids)}

    class DocumentDataRequest(BaseModel):
        document_id: str

    async def get_document_data_app(self, request: DocumentDataRequest):
        try:
            return await self.aget_document_data_app(request.document_id)
        except Exception as e:
            logger.error(
                f"get_document_data(document_id={request.document_id}) - \n\n{str(e)}"
            )
<<<<<<< HEAD
            raise HTTPException(status_code=500, detail=str(e)) from e
        
    async def _fetch_logs(self, log_type_filter: Optional[str] = None):
        logs_per_run = 10
=======
            raise HTTPException(status_code=500, detail=str(e))

    @syncable
    async def aget_logs(
        self,
        log_type_filter: Optional[str] = None,
        max_runs_requested: int = 100,
        *args: Any,
        **kwargs: Any,
    ):
>>>>>>> 554df156
        if self.logging_connection is None:
            raise HTTPException(
                status_code=404, detail="Logging provider not found."
            )
        if self.config.app.get("max_logs_per_request", 100) > max_runs_requested:
            raise HTTPException(
                status_code=400,
                detail="Max runs requested exceeds the limit.",
            )

        run_info = await self.logging_connection.get_run_info(
            limit=max_runs_requested,
            log_type_filter=log_type_filter,
        )
        run_ids = [run.run_id for run in run_info]
        if not run_ids:
            return []
        logs = await self.logging_connection.get_logs(run_ids)
        aggregated_logs = []

        for run in run_info:
            run_logs = [log for log in logs if log["log_id"] == run.run_id]
<<<<<<< HEAD
            entries = [{"key": log["key"], "value": log["value"]} for log in run_logs]
            aggregated_logs.append({
                "run_id": run.run_id,
                "run_type": run.log_type,
                "entries": entries,
            })

        return aggregated_logs
=======
            entries = [
                {"key": log["key"], "value": log["value"]} for log in run_logs
            ][::-1] # Reverse order so that earliest logged values appear first.
            aggregated_logs.append(
                {
                    "run_id": run.run_id,
                    "run_type": run.log_type,
                    "entries": entries,
                }
            )
>>>>>>> 554df156

    @syncable
    async def aget_logs(
        self, log_type_filter: Optional[str] = None, *args: Any, **kwargs: Any
    ):
        aggregated_logs = await self._fetch_logs(log_type_filter)
        return {"results": aggregated_logs}

    class LogsRequest(BaseModel):
        log_type_filter: Optional[str] = None
        max_runs_requested: int = 100

    async def get_logs_app(self, request: LogsRequest):
        try:
            return await self.aget_logs(
                request.log_type_filter, request.max_runs_requested
            )
        except Exception as e:
            logger.error(f":logs: [Error](error={str(e)})")
            raise HTTPException(status_code=500, detail=str(e)) from e
    
    @syncable
    async def aanalytics(self, filter_criteria: FilterCriteria, *args: Any, **kwargs: Any):
        logs = await self._fetch_logs()
        
        # Create filters based on filter criteria
        filters = {}
        if filter_criteria.filters:
            for key, value in filter_criteria.filters.items():
                filters[key] = lambda log, value=value: any(entry['key'] == value for entry in log["entries"])

        log_processor = LogProcessor(filters)
        for log in logs:
            log_processor.process_log(log)
        
        filtered_logs = dict(log_processor.populations.items())
        
        # Print the count of filtered logs
        for name, logs in filtered_logs.items():
            print(f"Number of logs for filter '{name}': {len(logs)}")
        
        # TODO: Implement more analytics logic if needed
        
        return {"results": {"analytics_data": "Analytics data", "filtered_logs": filtered_logs}}

    async def analytics_app(self, filter_criteria: FilterCriteria = Body(...)):
        async with manage_run(self.run_manager, "analytics_app") as run_id:
            try:
                return await self.aanalytics(filter_criteria)
            except Exception as e:
                await self.run_manager.log_run_info("error", str(e), is_info_log=False)
                raise HTTPException(status_code=500, detail=str(e)) from e

    @syncable
    async def aget_app_data(self, *args: Any, **kwargs: Any):
        try:
            # config_data = self.config.app  # Assuming this holds your config.json data
            prompts = self.providers.prompt.get_all_prompts()
            return {
                "config": self.config.to_json(),
                "prompts": {name: prompt.dict() for name, prompt in prompts.items()}
            }
        except Exception as e:
            logger.error(f"get_app_data() - \n\n{str(e)})")
            raise HTTPException(status_code=500, detail=str(e))

    async def get_app_data_app(self):
        """Return the config.json and all prompts."""
        try:
            return await self.aget_app_data()
        except Exception as e:
            logger.error(f"get_app_data() - \n\n{str(e)})")
            raise HTTPException(status_code=500, detail=str(e))

    def get_open_api_endpoint(self):
        from fastapi.openapi.utils import get_openapi

        return {
            "results": get_openapi(
                title="R2R Application API",
                version="1.0.0",
                routes=self.app.routes,
            )
        }

    def serve(self, host: str = "0.0.0.0", port: int = 8000):
        try:
            import uvicorn
        except ImportError as e:
            raise ImportError(
                "Please install uvicorn using 'pip install uvicorn'"
            ) from e

        uvicorn.run(self.app, host=host, port=port)

    def _apply_cors(self):
        # CORS setup
        origins = [
            "*",  # TODO - Change this to the actual frontend URL
            "http://localhost:3000",
            "http://localhost:8000",
        ]

        self.app.add_middleware(
            CORSMiddleware,
            allow_origins=origins,  # Allows specified origins
            allow_credentials=True,
            allow_methods=["*"],  # Allows all methods
            allow_headers=["*"],  # Allows all headers
        )<|MERGE_RESOLUTION|>--- conflicted
+++ resolved
@@ -220,16 +220,16 @@
             endpoint=self.get_logs_app,
             methods=["POST"],
         )
-<<<<<<< HEAD
+
         # FIXME: This needs to be reimplemented
         self.app.add_api_route(
             path="/analytics",
             endpoint=self.analytics_app,
-=======
+          
         self.app.add_api_route(
             path="/get_app_data",
             endpoint=self.get_app_data_app,
->>>>>>> 554df156
+
             methods=["GET"],
         )
         self.app.add_api_route(
@@ -271,43 +271,24 @@
         *args: Any,
         **kwargs: Any,
     ):
-<<<<<<< HEAD
         try:
             # Process the documents through the pipeline
-            await self.ingestion_pipeline.run(
-                input=to_async_generator(documents),
-                versions=versions,
-            )
-            return {"results": "Entries upserted successfully."}
-        except Exception as e:
-            logger.error(
-                f"ingest_documents(documents={documents}) - \n\n{str(e)}"
-            )
-            raise HTTPException(status_code=500, detail=str(e)) from e
-=======
-        # Process the documents through the pipeline
         await self.ingestion_pipeline.run(
             input=to_async_generator(documents),
             versions=versions,
             run_manager=self.run_manager,
         )
-        return {"results": "Entries upserted successfully."}
->>>>>>> 554df156
+            return {"results": "Entries upserted successfully."}
+        except Exception as e:
+            logger.error(
+                f"ingest_documents(documents={documents}) - \n\n{str(e)}"
+            )
+            raise HTTPException(status_code=500, detail=str(e)) from e
 
     class IngestDocumentsRequest(BaseModel):
         documents: list[Document]
 
     async def ingest_documents_app(self, request: IngestDocumentsRequest):
-<<<<<<< HEAD
-        async with manage_run(self.run_manager, "ingest_documents_app") as run_id:
-            try:
-                await self.run_manager.log_run_info("pipeline_type", "ingestion", is_info_log=True)
-                
-                return await self.aingest_documents(request.documents)
-            except Exception as e:
-                await self.run_manager.log_run_info("error", str(e), is_info_log=False)
-                raise HTTPException(status_code=500, detail=str(e)) from e
-=======
         async with manage_run(
             self.run_manager, "ingest_documents_app"
         ) as run_id:
@@ -328,7 +309,6 @@
                     is_info_log=False,
                 )
                 raise HTTPException(status_code=500, detail=str(e))
->>>>>>> 554df156
 
     @syncable
     async def aupdate_documents(
@@ -367,12 +347,6 @@
         documents: list[Document]
 
     async def update_documents_app(self, request: UpdateDocumentsRequest):
-<<<<<<< HEAD
-        try:
-            return await self.aupdate_documents(request.documents)
-        except Exception as e:
-            raise HTTPException(status_code=500, detail=str(e)) from e
-=======
         async with manage_run(
             self.run_manager, "update_documents_app"
         ) as run_id:
@@ -392,7 +366,6 @@
                     is_info_log=False,
                 )
                 raise HTTPException(status_code=500, detail=str(e))
->>>>>>> 554df156
 
     @syncable
     async def aingest_files(
@@ -479,15 +452,8 @@
                     for file in files
                 ]
             }
-<<<<<<< HEAD
-        except HTTPException as http_exc:
+          except HTTPException as http_exc:
             raise
-        except Exception as e:
-            logger.error(
-                f"ingest_files(metadata={metadatas}, ids={ids}, files={files}) - \n\n{str(e)})"
-            )
-            raise HTTPException(status_code=500, detail=str(e)) from e
-=======
         except ValueError as e:
             logger.error(
                 f"ingest_files(metadata={metadatas}, ids={ids}, files={files}) - \n\n{str(e)})"
@@ -495,10 +461,12 @@
             raise HTTPException(status_code=401, detail=str(e))
         except Exception as e:
             logger.error(
-                f"ingest_files(metadata={metadatas}, ids={ids}, files={files}) - \n\n{str(e)}"
+                f"ingest_files(metadata={metadatas}, ids={ids}, files={files}) - \n\n{str(e)})"
             )
             raise HTTPException(status_code=500, detail=str(e))
->>>>>>> 554df156
+          
+          
+          
         finally:
             # Ensure all file handles are closed
             for file in files:
@@ -513,28 +481,17 @@
         """Ingest files into the system."""
         async with manage_run(self.run_manager, "ingest_files_app") as run_id:
             try:
-<<<<<<< HEAD
                 await self.run_manager.log_run_info("pipeline_type", "ingestion", is_info_log=True)
 
-=======
->>>>>>> 554df156
                 if ids and ids != "null":
                     ids_list = json.loads(ids)
                     if len(ids_list) != 0:
                         try:
                             ids_list = [uuid.UUID(id) for id in ids_list]
-<<<<<<< HEAD
                         except ValueError as e:
                             raise HTTPException(
                                 status_code=400, detail="Invalid UUID provided."
                             ) from e
-=======
-                        except ValueError:
-                            raise HTTPException(
-                                status_code=400,
-                                detail="Invalid UUID provided.",
-                            )
->>>>>>> 554df156
                 else:
                     ids_list = None
 
@@ -549,31 +506,14 @@
                 return await self.aingest_files(
                     files=files, metadatas=metadatas, ids=ids_list
                 )
-<<<<<<< HEAD
             except HTTPException as http_exc:
+                logger.error(f"ingest_files() - \n\n{str(http_exc)})")
                 await self.run_manager.log_run_info("error", str(http_exc.status_code), is_info_log=False)
                 raise
             except Exception as e:
+                logger.error(f"ingest_files() - \n\n{str(e)})")
                 await self.run_manager.log_run_info("error", str(e), is_info_log=False)
                 raise HTTPException(status_code=500, detail=str(e)) from e
-=======
-            except Exception as e:
-                logger.error(f"ingest_files() - \n\n{str(e)})")
-                await self.ingestion_pipeline.pipe_logger.log(
-                    log_id=run_id,
-                    key="pipeline_type",
-                    value=self.ingestion_pipeline.pipeline_type,
-                    is_info_log=True,
-                )
-
-                await self.ingestion_pipeline.pipe_logger.log(
-                    log_id=run_id,
-                    key="error",
-                    value=str(e),
-                    is_info_log=False,
-                )
-                raise HTTPException(status_code=500, detail=str(e))
->>>>>>> 554df156
 
     @syncable
     async def aupdate_files(
@@ -676,22 +616,12 @@
                     value=self.ingestion_pipeline.pipeline_type,
                     is_info_log=True,
                 )
-<<<<<<< HEAD
+          
             return await self.aupdate_files(
                 files=files, metadatas=metadatas, ids=ids_list
             )
         except Exception as e:
             raise HTTPException(status_code=500, detail=str(e)) from e
-=======
-
-                await self.ingestion_pipeline.pipe_logger.log(
-                    log_id=run_id,
-                    key="error",
-                    value=str(e),
-                    is_info_log=False,
-                )
-                raise HTTPException(status_code=500, detail=str(e))
->>>>>>> 554df156
 
     @syncable
     async def asearch(
@@ -703,7 +633,6 @@
         **kwargs: Any,
     ):
         """Search for documents based on the query."""
-<<<<<<< HEAD
         try:
             # FIXME: This can now be logged at a higher level
             t0 = time.time()
@@ -713,7 +642,7 @@
                 input=to_async_generator([query]),
                 search_filters=search_filters,
                 search_limit=search_limit,
-                run_id=run_id,
+                run_manager=self.run_manager,
             )
             t1 = time.time()
             latency = f"{t1-t0:.2f}"
@@ -729,16 +658,6 @@
         except Exception as e:
             logger.error(f"search(query={query}) - \n\n{str(e)}")
             raise HTTPException(status_code=500, detail=str(e)) from e
-=======
-        search_filters = search_filters or {}
-        results = await self.search_pipeline.run(
-            input=to_async_generator([query]),
-            search_filters=search_filters,
-            search_limit=search_limit,
-            run_manager=self.run_manager,
-        )
-        return {"results": [results.dict() for results in results]}
->>>>>>> 554df156
 
     class SearchRequest(BaseModel):
         query: str
@@ -758,26 +677,8 @@
                     request.query, search_filters, request.search_limit
                 )
             except Exception as e:
-<<<<<<< HEAD
                 await self.run_manager.log_run_info("error", str(e), is_info_log=False)
                 raise HTTPException(status_code=500, detail=str(e)) from e
-=======
-                # TODO - Make this more modular
-                await self.search_pipeline.pipe_logger.log(
-                    log_id=run_id,
-                    key="pipeline_type",
-                    value=self.search_pipeline.pipeline_type,
-                    is_info_log=True,
-                )
-
-                await self.search_pipeline.pipe_logger.log(
-                    log_id=run_id,
-                    key="error",
-                    value=str(e),
-                    is_info_log=False,
-                )
-                raise HTTPException(status_code=500, detail=str(e))
->>>>>>> 554df156
 
     @syncable
     async def arag(
@@ -819,16 +720,6 @@
 
                 return stream_response()
 
-<<<<<<< HEAD
-            else:
-                results = await self.rag_pipeline.run(
-                    input=to_async_generator([message]),
-                    streaming=False,
-                    search_filters=search_filters,
-                    search_limit=search_limit,
-                    rag_generation_config=rag_generation_config,
-                )
-=======
             async def stream_response():
                 # We must re-enter the manage_run context for the streaming pipeline
                 async with manage_run(self.run_manager, "arag"):
@@ -843,25 +734,10 @@
                         **kwargs,
                     ):
                         yield chunk
->>>>>>> 554df156
 
                 t1 = time.time()
                 latency = f"{t1-t0:.2f}"
 
-<<<<<<< HEAD
-                logger.info(f"RAG generation latency: {latency}")
-
-                await self.rag_pipeline.pipe_logger.log(
-                    pipe_run_id=run_id,
-                    key="rag_generation_latency",
-                    value=latency,
-                    is_pipeline_info=False,
-                )
-                return results
-        except Exception as e:
-            logger.error(f"rag(message={message}) - \n\n{str(e)}")
-            raise HTTPException(status_code=500, detail=str(e))
-=======
         else:
             try:
                 results = await self.rag_pipeline.run(
@@ -878,7 +754,6 @@
                 if 'NoneType' in str(e):
                     raise HTTPException(status_code=502, detail="Ollama server not reachable or returned an invalid response")
                 raise HTTPException(status_code=500, detail="Internal Server Error")
->>>>>>> 554df156
 
     class RAGRequest(BaseModel):
         message: str
@@ -936,26 +811,8 @@
                 raise he
 
             except Exception as e:
-<<<<<<< HEAD
                 await self.run_manager.log_run_info("error", str(e), is_info_log=False)
                 raise HTTPException(status_code=500, detail=str(e)) from e
-=======
-                # Log the error with pipeline details
-                logger.error(f"Exception in RAG app: {str(e)}")
-                await self.rag_pipeline.pipe_logger.log(
-                    log_id=run_id,
-                    key="pipeline_type",
-                    value=self.rag_pipeline.pipeline_type,
-                    is_info_log=True,
-                )
-                await self.rag_pipeline.pipe_logger.log(
-                    log_id=run_id,
-                    key="error",
-                    value=str(e),
-                    is_info_log=False,
-                )
-                raise HTTPException(status_code=500, detail=str(e))
->>>>>>> 554df156
 
     @syncable
     async def aevaluate(
@@ -1091,13 +948,7 @@
             logger.error(
                 f"get_document_data(document_id={request.document_id}) - \n\n{str(e)}"
             )
-<<<<<<< HEAD
             raise HTTPException(status_code=500, detail=str(e)) from e
-        
-    async def _fetch_logs(self, log_type_filter: Optional[str] = None):
-        logs_per_run = 10
-=======
-            raise HTTPException(status_code=500, detail=str(e))
 
     @syncable
     async def aget_logs(
@@ -1107,7 +958,6 @@
         *args: Any,
         **kwargs: Any,
     ):
->>>>>>> 554df156
         if self.logging_connection is None:
             raise HTTPException(
                 status_code=404, detail="Logging provider not found."
@@ -1130,16 +980,6 @@
 
         for run in run_info:
             run_logs = [log for log in logs if log["log_id"] == run.run_id]
-<<<<<<< HEAD
-            entries = [{"key": log["key"], "value": log["value"]} for log in run_logs]
-            aggregated_logs.append({
-                "run_id": run.run_id,
-                "run_type": run.log_type,
-                "entries": entries,
-            })
-
-        return aggregated_logs
-=======
             entries = [
                 {"key": log["key"], "value": log["value"]} for log in run_logs
             ][::-1] # Reverse order so that earliest logged values appear first.
@@ -1150,7 +990,6 @@
                     "entries": entries,
                 }
             )
->>>>>>> 554df156
 
     @syncable
     async def aget_logs(
